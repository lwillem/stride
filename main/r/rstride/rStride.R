--- conflicted
+++ resolved
@@ -82,12 +82,9 @@
   ################################
   ## RUN TAG AND DIRECTORY      ##
   ################################
-  
-  run_tag <- ''
-  if (use_prefix) {
-    # create run tag using the current time
-    run_tag <- format(Sys.time(), format="%Y%m%d_%H%M%S")
-  }
+
+  # create run tag using the current time if use_prefix == TRUE
+  run_tag <- ifelse(use_prefix,format(Sys.time(), format="%Y%m%d_%H%M%S"),'')
   
   # add dir_postfix
   run_tag <- paste0(run_tag,dir_postfix)
@@ -223,15 +220,14 @@
                        rstride_out$data_transmission$start_symptoms[flag] <- NA
                        
                        # save incidence
-                       #num_sim_days           <- config_exp$num_days
-                       #new_infections         <- get_counts(rstride_out$data_transmission$sim_day,num_sim_days)
-                       #new_infectious_cases   <- get_counts(rstride_out$data_transmission$sim_day + rstride_out$data_transmission$start_infectiousness,num_sim_days)
-                       #new_symptomatic_cases  <- get_counts(rstride_out$data_transmission$sim_day + rstride_out$data_transmission$start_symptoms,num_sim_days)
-                       #new_recovered_cases    <- get_counts(rstride_out$data_transmission$sim_day + rstride_out$data_transmission$end_symptoms,num_sim_days)
-                       #sim_day                <- get_counts(rstride_out$data_transmission$sim_day,num_sim_days,output_col = 'mids')
-                       #sim_date               <- as.Date(config_exp$start_date,'%Y-%m-%d') + sim_day
-                       
-<<<<<<< HEAD
+                       num_sim_days           <- config_exp$num_days
+                       new_infections         <- get_counts(rstride_out$data_transmission$sim_day,num_sim_days)
+                       new_infectious_cases   <- get_counts(rstride_out$data_transmission$sim_day + rstride_out$data_transmission$start_infectiousness,num_sim_days)
+                       new_symptomatic_cases  <- get_counts(rstride_out$data_transmission$sim_day + rstride_out$data_transmission$start_symptoms,num_sim_days)
+                       new_recovered_cases    <- get_counts(rstride_out$data_transmission$sim_day + rstride_out$data_transmission$end_symptoms,num_sim_days)
+                       sim_day                <- get_counts(rstride_out$data_transmission$sim_day,num_sim_days,output_col = 'mids')
+                       sim_date               <- as.Date(config_exp$start_date,'%Y-%m-%d') + sim_day
+                       
                        rstride_out$data_incidence <- data.frame(sim_day               = sim_day,
                                                                 sim_date              = sim_date,
                                                                 new_infections        = new_infections,
@@ -240,15 +236,6 @@
                                                                 new_recovered_cases   = new_recovered_cases,
                                                                 exp_id                = config_exp$exp_id,
                                                                 row.names = NULL)
-=======
-                       #rstride_out$data_incidence <- data.frame(sim_day               = sim_day,
-                        #                                        sim_date              = sim_date,
-                        #                                        new_infections        = new_infections,
-                        #                                        new_infectious_cases  = new_infectious_cases,
-                        #                                        new_symptomatic_cases = new_symptomatic_cases,
-                        #                                        new_recovered_cases   = new_recovered_cases,
-                        #                                        exp_id                = config_exp$exp_id)
->>>>>>> d060bcbc
                        
                        # if transmission data should not be stored, replace item by NA
                        if(!store_transmission_data){
@@ -256,7 +243,7 @@
                        }
                        
                        # save list with all results
-                       #save(rstride_out,file=smd_file_path(project_dir_exp,paste0(exp_tag,'_parsed.RData')))
+                       save(rstride_out,file=smd_file_path(project_dir_exp,paste0(exp_tag,'_parsed.RData')))
                        
                        # remove experiment output and config
                        if(remove_tmp_output){
@@ -269,19 +256,15 @@
                      }
   
   # print final statement
-<<<<<<< HEAD
   smd_print_progress(nrow(exp_design),nrow(exp_design),time_stamp_loop,par_nodes_info)
-=======
-  #smd_print_progress(nrow(design_of_experiment),nrow(design_of_experiment),time_stamp_loop,par_nodes_info)
->>>>>>> d060bcbc
   
   # save overal summary
-  #write.table(par_out,file=file.path(project_dir,paste0(run_tag,'_summary.csv')),sep=',',row.names=F)
+  write.table(par_out,file=file.path(project_dir,paste0(run_tag,'_summary.csv')),sep=',',row.names=F)
   
   ###############################
   ## AGGREGATE OUTPUT          ##
   ###############################
-  #.rstride$aggregate_compressed_output(project_dir)
+  .rstride$aggregate_compressed_output(project_dir)
   
   
   # remove project output
